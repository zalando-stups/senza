--- conflicted
+++ resolved
@@ -37,11 +37,7 @@
         # scale three instances up at a time (if set, it overwrites the ScalingAdjustment value for scaling up)
         ScaleUpAdjustment: 3
         # scale one instance down at a time (if set, it overwrites the ScalingAdjustment value for scaling down)
-<<<<<<< HEAD
-        ScaleUpAdjustment: 1
-=======
         ScaleDownAdjustment: 1
->>>>>>> 86be826a
         # after scaling, suspend further scaling activities
         # for 30 minutes (1800 seconds)
         # Can be overwritten by scale up/down specific values
