--- conflicted
+++ resolved
@@ -6,17 +6,11 @@
 import senza
 import yaml.constructor
 from botocore.exceptions import ClientError, NoCredentialsError
-<<<<<<< HEAD
-from clickclick import error
+from clickclick import fatal_error
 from raven import Client
 
 from .configuration import configuration
-from .exceptions import PiuNotFound
-=======
-from clickclick import fatal_error
-
-from .exceptions import PiuNotFound, InvalidDefinition
->>>>>>> 936b62cd
+from .exceptions import InvalidDefinition, PiuNotFound
 from .manaus.exceptions import (ELBNotFound, HostedZoneNotFound, InvalidState,
                                 RecordNotFound)
 
@@ -75,22 +69,13 @@
         if self.stacktrace_visible:
             raise e
         elif sentry:
-            print("Unknown Error: {e}.\n"
-                  "This error will be pushed to sentry ".format(e=e))
+            die_fatal_error("Unknown Error: {e}.\n"
+                            "This error will be pushed to sentry ".format(e=e))
         elif not sentry:
             file_name = store_exception(e)
-<<<<<<< HEAD
-            print('Unknown Error: {e}.\n'
-                  'Please create an issue '
-                  'with the content of {fn}'.format(e=e, fn=file_name),
-                  file=sys.stderr)
-            sys.exit(1)
-=======
             die_fatal_error('Unknown Error: {e}.\n'
                             'Please create an issue with the '
                             'content of {fn}'.format(e=e, fn=file_name))
-        raise e
->>>>>>> 936b62cd
 
     def __call__(self, *args, **kwargs):
         try:
