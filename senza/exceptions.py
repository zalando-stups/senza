class SenzaException(Exception):
    """
    Base class for Senza exceptions
    """


class InvalidState(SenzaException):
    """
    Exception raised when executing an action would try to change a stack
    to an invalid state
    """


class PiuNotFound(SenzaException, FileNotFoundError):
    """
    Error raised when piu executable is not found
    """

    def __init__(self):
        super().__init__('Command not found: piu')


<<<<<<< HEAD
class InvalidConfigKey(SenzaException, ValueError):
    """
    Error raised when trying to use an Invalid Config Key
    """

    def __init__(self, message: str):
        super().__init__(message)
=======
class InvalidDefinition(SenzaException):
    """
    Exception raised when trying to parse and invalid senza definition
    """

    def __init__(self, path: str, reason: str):
        self.path = path
        self.reason = reason

    def __str__(self):
        return ("{path} is not a valid senza definition: "
                "{reason}".format_map(vars(self)))
>>>>>>> 936b62cd
<|MERGE_RESOLUTION|>--- conflicted
+++ resolved
@@ -20,7 +20,6 @@
         super().__init__('Command not found: piu')
 
 
-<<<<<<< HEAD
 class InvalidConfigKey(SenzaException, ValueError):
     """
     Error raised when trying to use an Invalid Config Key
@@ -28,7 +27,8 @@
 
     def __init__(self, message: str):
         super().__init__(message)
-=======
+
+
 class InvalidDefinition(SenzaException):
     """
     Exception raised when trying to parse and invalid senza definition
@@ -40,5 +40,4 @@
 
     def __str__(self):
         return ("{path} is not a valid senza definition: "
-                "{reason}".format_map(vars(self)))
->>>>>>> 936b62cd
+                "{reason}".format_map(vars(self)))