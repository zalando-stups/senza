--- conflicted
+++ resolved
@@ -282,17 +282,16 @@
     monkeypatch.setattr('boto3.resource', my_resource)
 
 
-<<<<<<< HEAD
 @pytest.fixture
 def disable_version_check(monkeypatch):
     m = MagicMock()
     monkeypatch.setattr('senza.subcommands.root.check_senza_version', m)
-=======
+
+
 @pytest.fixture(autouse=True)
 def valid_regions(monkeypatch):
     m_session = MagicMock()
     m_session.return_value = m_session
     m_session.get_available_regions.return_value = ['aa-fakeregion-1']
     monkeypatch.setattr('boto3.session.Session', m_session)
-    return m_session
->>>>>>> a3630b4b
+    return m_session