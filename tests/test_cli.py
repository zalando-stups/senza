import datetime
import os
from click.testing import CliRunner
import collections
from unittest.mock import MagicMock
import yaml
import json
from senza.cli import cli, handle_exceptions, AccountArguments
import botocore.exceptions
from senza.traffic import PERCENT_RESOLUTION, StackVersion


def test_invalid_definition():
    data = {}

    runner = CliRunner()

    with runner.isolated_filesystem():
        with open('myapp.yaml', 'w') as fd:
            yaml.dump(data, fd)

        result = runner.invoke(cli, ['print', 'myapp.yaml', '--region=myregion', '123'], catch_exceptions=False)

    assert 'Error: Invalid value for "definition"' in result.output


def test_file_not_found():
    data = {}

    runner = CliRunner()

    with runner.isolated_filesystem():
        with open('myapp.yaml', 'w') as fd:
            yaml.dump(data, fd)

        result = runner.invoke(cli, ['print', 'notfound.yaml', '--region=myregion', '123'], catch_exceptions=False)

    assert '"notfound.yaml" not found' in result.output


def test_version():
    runner = CliRunner()
    result = runner.invoke(cli, ['--version'])
    assert result.output.startswith('Senza ')


def test_missing_credentials(capsys):
    func = MagicMock(side_effect=botocore.exceptions.NoCredentialsError())

    try:
        handle_exceptions(func)()
    except SystemExit:
        pass

    out, err = capsys.readouterr()
    assert 'No AWS credentials found.' in err


def test_expired_credentials(capsys):
    func = MagicMock(side_effect=botocore.exceptions.ClientError({'Error': {'Code': 'ExpiredToken',
                                                                            'Message': 'Token expired'}},
                                                                 'foobar'))

    try:
        handle_exceptions(func)()
    except SystemExit:
        pass

    out, err = capsys.readouterr()

    assert 'AWS credentials have expired.' in err


def test_print_basic(monkeypatch):
    monkeypatch.setattr('boto3.client', lambda *args: MagicMock())

    data = {'SenzaInfo': {'StackName': 'test'}, 'SenzaComponents': [{'Configuration': {'Type': 'Senza::Configuration',
                                                                                       'ServerSubnets': {
                                                                                           'myregion': [
                                                                                               'subnet-123']}}},
                                                                    {'AppServer': {
                                                                        'Type': 'Senza::TaupageAutoScalingGroup',
                                                                        'InstanceType': 't2.micro',
                                                                        'Image': 'AppImage',
                                                                        'TaupageConfig': {'runtime': 'Docker',
                                                                                          'source': 'foo/bar'}}}]}

    runner = CliRunner()

    with runner.isolated_filesystem():
        with open('myapp.yaml', 'w') as fd:
            yaml.dump(data, fd)

        result = runner.invoke(cli, ['print', 'myapp.yaml', '--region=myregion', '123'],
                               catch_exceptions=False)

    assert 'AWSTemplateFormatVersion' in result.output
    assert 'subnet-123' in result.output


def test_print_replace_mustache(monkeypatch):
    def my_resource(rtype, *args):
        if rtype == 'ec2':
            ec2 = MagicMock()
            ec2.security_groups.filter.return_value = [MagicMock(name='app-master-mind', id='sg-007')]
            return ec2
        return MagicMock()

    monkeypatch.setattr('boto3.client', MagicMock())
    monkeypatch.setattr('boto3.resource', my_resource)
    data = {'SenzaInfo': {'StackName': 'test',
                          'Parameters': [{'ApplicationId': {'Description': 'Application ID from kio'}}]},
            'SenzaComponents': [{'Configuration': {'ServerSubnets': {'myregion': ['subnet-123']},
                                                   'Type': 'Senza::Configuration'}},
                                {'AppServer': {'Image': 'AppImage',
                                               'InstanceType': 't2.micro',
                                               'SecurityGroups': ['app-{{Arguments.ApplicationId}}'],
                                               'IamRoles': ['app-{{Arguments.ApplicationId}}'],
                                               'TaupageConfig': {'runtime': 'Docker',
                                                                 'source': 'foo/bar'},
                                               'Type': 'Senza::TaupageAutoScalingGroup'}}]
            }

    runner = CliRunner()

    with runner.isolated_filesystem():
        with open('myapp.yaml', 'w') as fd:
            yaml.dump(data, fd)

        result = runner.invoke(cli, ['print', 'myapp.yaml', '--region=myregion', '123', 'master-mind'],
                               catch_exceptions=False)
    assert 'AWSTemplateFormatVersion' in result.output
    assert 'subnet-123' in result.output
    assert 'app-master-mind' in result.output
    assert 'sg-007' in result.output


def test_print_account_info(monkeypatch):
    def my_resource(rtype, *args):
        if rtype == 'ec2':
            ec2 = MagicMock()
            ec2.security_groups.filter.return_value = [MagicMock(name='app-master-mind', id='sg-007')]
            return ec2
        return MagicMock()

    monkeypatch.setattr('boto3.resource', my_resource)

    boto3 = MagicMock()
    boto3.get_user.return_value = {'User': {'Arn': 'arn:aws:iam::0123456789:user/admin'}}
    boto3.list_account_aliases.return_value = {'AccountAliases': ['org-dummy']}

    monkeypatch.setattr('boto3.client', MagicMock(return_value=boto3))
    data = {'SenzaComponents': [{'Configuration': {'ServerSubnets': {'myregion': ['subnet-123']},
                                                   'Type': 'Senza::Configuration'}},
                                {'AppServer': {'Image': 'AppImage-{{AccountInfo.TeamID}}-{{AccountInfo.AccountID}}',
                                               'InstanceType': 't2.micro',
                                               'TaupageConfig': {'runtime': 'Docker',
                                                                 'source': 'foo/bar'},
                                               'Type': 'Senza::TaupageAutoScalingGroup'}}],
            'SenzaInfo': {'StackName': 'test-{{AccountInfo.Region}}'}}

    runner = CliRunner()

    with runner.isolated_filesystem():
        with open('myapp.yaml', 'w') as fd:
            yaml.dump(data, fd)

        result = runner.invoke(cli, ['print', 'myapp.yaml', '--region=myregion', '123'],
                               catch_exceptions=False)
    assert '"StackName": "test-myregion",' in result.output
    assert 'AppImage-dummy-0123456789' in result.output


def test_print_account_info_and_arguments_in_name(monkeypatch):
    def my_resource(rtype, *args):
        if rtype == 'ec2':
            ec2 = MagicMock()
            ec2.security_groups.filter.return_value = [MagicMock(name='app-master-mind', id='sg-007')]
            return ec2
        return MagicMock()

    monkeypatch.setattr('boto3.resource', my_resource)

    boto3 = MagicMock()
    boto3.get_user.return_value = {'User': {'Arn': 'arn:aws:iam::0123456789:user/admin'}}
    boto3.list_account_aliases.return_value = {'AccountAliases': ['org-dummy']}

    monkeypatch.setattr('boto3.client', MagicMock(return_value=boto3))
    data = {'SenzaComponents': [{'Configuration': {'ServerSubnets': {'myregion': ['subnet-123']},
                                                   'Type': 'Senza::Configuration'}},
                                {'AppServer': {'Image': 'AppImage-{{AccountInfo.TeamID}}-{{AccountInfo.AccountID}}',
                                               'InstanceType': 't2.micro',
                                               'TaupageConfig': {'runtime': 'Docker',
                                                                 'source': 'foo/bar'},
                                               'Type': 'Senza::TaupageAutoScalingGroup'}}],
            'SenzaInfo': {'StackName': 'test-{{AccountInfo.Region}}-{{Arguments.Section}}',
                          'Parameters': [{'Section': {'Description': 'Section for A/B Test'}}]}}
    runner = CliRunner()

    with runner.isolated_filesystem():
        with open('myapp.yaml', 'w') as fd:
            yaml.dump(data, fd)

        result = runner.invoke(cli, ['print', 'myapp.yaml', '--region=myregion', '123', 'B'],
                               catch_exceptions=False)
    assert '"StackName": "test-myregion-B",' in result.output
    assert 'AppImage-dummy-0123456789' in result.output


def test_print_auto(monkeypatch):
    def my_resource(rtype, *args):
        if rtype == 'ec2':
            ec2 = MagicMock()
            ec2.security_groups.filter.return_value = [MagicMock(name='app-sg', id='sg-007')]
            ec2.images.filter.return_value = [MagicMock(name='Taupage-AMI-123', id='ami-123')]
            ec2.subnets.all.return_value = [MagicMock(tags=[{'Key': 'Name', 'Value': 'internal-myregion-1a'}],
                                                      id='subnet-abc123',
                                                      availability_zone='myregion-1a'),
                                            MagicMock(tags=[{'Key': 'Name', 'Value': 'internal-myregion-1b'}],
                                                      id='subnet-def456',
                                                      availability_zone='myregion-1b'),
                                            MagicMock(tags=[{'Key': 'Name', 'Value': 'dmz-myregion-1a'}],
                                                      id='subnet-ghi789',
                                                      availability_zone='myregion-1a')
                                            ]
            return ec2
        elif rtype == 'iam':
            iam = MagicMock()
            iam.server_certificates.all.return_value = [MagicMock(name='zo-ne',
                                                                  server_certificate_metadata={'Arn': 'arn:aws:123'})]
            return iam
        elif rtype == 'sns':
            sns = MagicMock()
            topic = MagicMock(arn='arn:123:mytopic')
            sns.topics.all.return_value = [topic]
            return sns
        return MagicMock()

    def my_client(rtype, *args):
        if rtype == 'route53':
            route53 = MagicMock()
            route53.list_hosted_zones.return_value = {'HostedZones': [{'Id': '/hostedzone/123456',
                                                                       'Name': 'zo.ne.',
                                                                       'ResourceRecordSetCount': 23}],
                                                      'IsTruncated': False,
                                                      'MaxItems': '100'}
            return route53
        return MagicMock()

    monkeypatch.setattr('boto3.client', my_client)
    monkeypatch.setattr('boto3.resource', my_resource)

    data = {'SenzaInfo': {'StackName': 'test',
                          'OperatorTopicId': 'mytopic',
                          'Parameters': [{'ImageVersion': {'Description': ''}}]},
            'SenzaComponents': [{'Configuration': {'Type': 'Senza::StupsAutoConfiguration'}},
                                {'AppServer': {'Type': 'Senza::TaupageAutoScalingGroup',
                                               'ElasticLoadBalancer': 'AppLoadBalancer',
                                               'InstanceType': 't2.micro',
                                               'TaupageConfig': {'runtime': 'Docker',
                                                                 'source': 'foo/bar:{{Arguments.ImageVersion}}'},
                                               'IamRoles': ['app-myrole'],
                                               'SecurityGroups': ['app-sg', 'sg-123'],
                                               'AutoScaling':
                                                   {'Minimum': 1,
                                                    'Maximum': 10,
                                                    'MetricType': 'CPU'}}},
                                {'AppLoadBalancer': {'Type': 'Senza::WeightedDnsElasticLoadBalancer',
                                                     'HTTPPort': 8080,
                                                     'SecurityGroups': ['app-sg']}}]}

    runner = CliRunner()

    with runner.isolated_filesystem():
        with open('myapp.yaml', 'w') as fd:
            yaml.dump(data, fd)

        result = runner.invoke(cli, ['print', 'myapp.yaml', '--region=myregion', '123', '1.0-SNAPSHOT'],
                               catch_exceptions=False)
    # no stdout/stderr seperation with runner.invoke...
    stdout, cfjson = result.output.split('\n', 1)
    assert 'Generating Cloud Formation template.. OK' == stdout
    data = json.loads(cfjson)
    assert 'AWSTemplateFormatVersion' in data.keys()
    assert 'subnet-abc123' in data['Mappings']['ServerSubnets']['myregion']['Subnets']
    assert 'subnet-ghi789' not in data['Mappings']['ServerSubnets']['myregion']['Subnets']
    assert 'subnet-ghi789' in data['Mappings']['LoadBalancerSubnets']['myregion']['Subnets']
    assert 'source: foo/bar:1.0-SNAPSHO' in data['Resources']['AppServerConfig']['Properties']['UserData']['Fn::Base64']
    assert 'ELB' == data['Resources']['AppServer']['Properties']['HealthCheckType']


def test_print_default_value(monkeypatch):
    def my_resource(rtype, *args):
        if rtype == 'ec2':
            ec2 = MagicMock()
            ec2.security_groups.filter.return_value = [MagicMock(name='app-sg', id='sg-007')]
            ec2.images.filter.return_value = [MagicMock(name='Taupage-AMI-123', id='ami-123')]
            return ec2
        elif rtype == 'iam':
            iam = MagicMock()
            iam.server_certificates.all.return_value = [MagicMock(name='zo-ne',
                                                                  server_certificate_metadata={'Arn': 'arn:aws:123'})]
            return iam
        elif rtype == 'sns':
            sns = MagicMock()
            topic = MagicMock(arn='arn:123:mytopic')
            sns.topics.all.return_value = [topic]
            return sns
        return MagicMock()

    def my_client(rtype, *args):
        if rtype == 'route53':
            route53 = MagicMock()
            route53.list_hosted_zones.return_value = {'HostedZones': [{'Id': '/hostedzone/123456',
                                                                       'Name': 'zo.ne.',
                                                                       'ResourceRecordSetCount': 23}],
                                                      'IsTruncated': False,
                                                      'MaxItems': '100'}
            return route53
        return MagicMock()

    monkeypatch.setattr('boto3.client', my_client)
    monkeypatch.setattr('boto3.resource', my_resource)

    data = {'SenzaInfo': {'StackName': 'test',
                          'OperatorTopicId': 'mytopic',
                          'Parameters': [{'ImageVersion': {'Description': ''}},
                                         {'ExtraParam': {'Type': 'String'}},
                                         {'DefParam': {'Default': 'DefValue',
                                                       'Type': 'String'}}]},
            'SenzaComponents': [{'Configuration': {'Type': 'Senza::StupsAutoConfiguration'}},
                                {'AppServer': {'Type': 'Senza::TaupageAutoScalingGroup',
                                               'ElasticLoadBalancer': 'AppLoadBalancer',
                                               'InstanceType': 't2.micro',
                                               'TaupageConfig': {'runtime': 'Docker',
                                                                 'source': 'foo/bar:{{Arguments.ImageVersion}}',
                                                                 'DefParam': '{{Arguments.DefParam}}',
                                                                 'ExtraParam': '{{Arguments.ExtraParam}}'}}},
                                {'AppLoadBalancer': {'Type': 'Senza::WeightedDnsElasticLoadBalancer',
                                                     'HTTPPort': 8080,
                                                     'SecurityGroups': ['app-sg']}}]}

    runner = CliRunner()

    with runner.isolated_filesystem():
        with open('myapp.yaml', 'w') as fd:
            yaml.dump(data, fd)

        result = runner.invoke(cli, ['print', 'myapp.yaml', '--region=myregion', '123', '1.0-SNAPSHOT', 'extra value'],
                               catch_exceptions=False)
        assert 'DefParam: DefValue\\n' in result.output
        assert 'ExtraParam: extra value\\n' in result.output

        result = runner.invoke(cli, ['print', 'myapp.yaml', '--region=myregion', '123', '1.0-SNAPSHOT', 'extra value',
                                     'other def value'],
                               catch_exceptions=False)
        assert 'DefParam: other def value\\n' in result.output
        assert 'ExtraParam: extra value\\n' in result.output


def test_print_taupage_config_without_ref(monkeypatch):
    def my_resource(rtype, *args):
        if rtype == 'ec2':
            ec2 = MagicMock()
            ec2.security_groups.filter.return_value = [MagicMock(name='app-master-mind', id='sg-007')]
            return ec2
        return MagicMock()

    monkeypatch.setattr('boto3.client', MagicMock())
    monkeypatch.setattr('boto3.resource', my_resource)
    data = {'SenzaInfo': {'StackName': 'test',
                          'Parameters': [{'ApplicationId': {'Description': 'Application ID from kio'}}]},
            'SenzaComponents': [{'Configuration': {'ServerSubnets': {'myregion': ['subnet-123']},
                                                   'Type': 'Senza::Configuration'}},
                                {'AppServer': {'Image': 'AppImage',
                                               'InstanceType': 't2.micro',
                                               'SecurityGroups': ['app-{{Arguments.ApplicationId}}'],
                                               'IamRoles': ['app-{{Arguments.ApplicationId}}'],
                                               'TaupageConfig': {'runtime': 'Docker',
                                                                 'source': 'foo/bar',
                                                                 'ports': {80: 80},
                                                                 'mint_bucket': 'zalando-mint-bucket',
                                                                 'environment': {'ENV1': 'v1',
                                                                                 'ENV2': 'v2'}},
                                               'Type': 'Senza::TaupageAutoScalingGroup'}}]
            }

    runner = CliRunner()

    with runner.isolated_filesystem():
        with open('myapp.yaml', 'w') as fd:
            yaml.dump(data, fd, default_flow_style=False)

        result = runner.invoke(cli, ['print', 'myapp.yaml', '--region=myregion', '123', 'master-mind'],
                               catch_exceptions=False)

<<<<<<< HEAD
    output = io.StringIO(result.output)

    assert 'Generating Cloud Formation template.. OK\n' == output.readline()

    awsjson = json.load(output)
=======
    stdout, cfjson = result.output.split('\n', 1)
    assert 'Generating Cloud Formation template.. OK' == stdout
    awsjson = json.loads(cfjson)
>>>>>>> 4e3496b4

    expected_user_data = "#taupage-ami-config\napplication_id: test\napplication_version: '123'\n" \
                         "environment:\n  ENV1: v1\n  ENV2: v2\nmint_bucket: zalando-mint-bucket\n" \
                         "notify_cfn:\n  resource: AppServer\n  stack: test-123\nports:\n  80: 80\nruntime: Docker\nsource: foo/bar\n"

    assert expected_user_data == awsjson["Resources"]["AppServerConfig"]["Properties"]["UserData"]["Fn::Base64"]


def test_print_taupage_config_with_ref(monkeypatch):
    def my_resource(rtype, *args):
        if rtype == 'ec2':
            ec2 = MagicMock()
            ec2.security_groups.filter.return_value = [MagicMock(name='app-master-mind', id='sg-007')]
            return ec2
        return MagicMock()

    monkeypatch.setattr('boto3.client', MagicMock())
    monkeypatch.setattr('boto3.resource', my_resource)
    data = {'SenzaInfo': {'StackName': 'test',
                          'Parameters': [{'ApplicationId': {'Description': 'Application ID from kio'}}]},
            'SenzaComponents': [{'Configuration': {'ServerSubnets': {'myregion': ['subnet-123']},
                                                   'Type': 'Senza::Configuration'}},
                                {'AppServer': {'Image': 'AppImage',
                                               'InstanceType': 't2.micro',
                                               'SecurityGroups': ['app-{{Arguments.ApplicationId}}'],
                                               'IamRoles': ['app-{{Arguments.ApplicationId}}'],
                                               'TaupageConfig': {'runtime': 'Docker',
                                                                 'source': 'foo/bar',
<<<<<<< HEAD
                                                                 'ports': {80: 80},
=======
>>>>>>> 4e3496b4
                                                                 'mint_bucket': {'Fn::Join':
                                                                                 ['-',
                                                                                  [{'Ref': 'bucket1'},
                                                                                   '{{ Arguments.ApplicationId}}'
                                                                                   ]
                                                                                  ]},
                                                                 'environment': {'ENV1': {'Ref': 'resource1'},
                                                                                 'ENV2': 'v2'}},
                                               'Type': 'Senza::TaupageAutoScalingGroup'}}]
            }

    runner = CliRunner()

    with runner.isolated_filesystem():
        with open('myapp.yaml', 'w') as fd:
            yaml.dump(data, fd, default_flow_style=False)

        result = runner.invoke(cli, ['print', 'myapp.yaml', '--region=myregion', '123', 'master-mind'],
                               catch_exceptions=False)

<<<<<<< HEAD
    output = io.StringIO(result.output)

    assert 'Generating Cloud Formation template.. OK\n' == output.readline()

    awsjson = json.load(output)
=======
    stdout, cfjson = result.output.split('\n', 1)
    assert 'Generating Cloud Formation template.. OK' == stdout
    awsjson = json.loads(cfjson)
>>>>>>> 4e3496b4

    expected_user_data = {"Fn::Join": ["", [
        "#taupage-ami-config\napplication_id: test\napplication_version: '123'\nenvironment:\n  ENV1: ",
        {"Ref": "resource1"},
        "\n  ENV2: v2\nmint_bucket: ",
        {"Fn::Join": ["-", [{"Ref": "bucket1"}, "master-mind"]]},
<<<<<<< HEAD
        "\nnotify_cfn:\n  resource: AppServer\n  stack: test-123\nports:\n  80: 80\nruntime: Docker\nsource: foo/bar\n"]]}
=======
        "\nnotify_cfn:\n  resource: AppServer\n  stack: test-123\nruntime: Docker\nsource: foo/bar\n"]]}
>>>>>>> 4e3496b4

    assert expected_user_data == awsjson["Resources"]["AppServerConfig"]["Properties"]["UserData"]["Fn::Base64"]


def test_dump(monkeypatch):
    cf = MagicMock()
    cf.list_stacks.return_value = {'StackSummaries': [{'StackName': 'mystack-1'}]}
    cf.get_template.return_value = {'TemplateBody': {'foo': 'bar'}}
    monkeypatch.setattr('boto3.client', lambda *args: cf)

    runner = CliRunner()

    with runner.isolated_filesystem():
        result = runner.invoke(cli, ['dump', 'mystack', '--region=myregion'],
                               catch_exceptions=False)

        assert '{\n    "foo": "bar"\n}' == result.output.rstrip()

        result = runner.invoke(cli, ['dump', 'mystack', '--region=myregion', '-o', 'yaml'],
                               catch_exceptions=False)

        assert 'foo: bar' == result.output.rstrip()


def test_init(monkeypatch):
    def my_resource(rtype, *args):
        if rtype == 'ec2':
            ec2 = MagicMock()
            ec2.security_groups.filter.side_effect = botocore.exceptions.ClientError(
                {'Error': {'Code': 'InvalidGroup.NotFound',
                           'Message': 'Group Not found'}},
                'foobar')
            return ec2
        return MagicMock()

    monkeypatch.setattr('boto3.client', lambda *args: MagicMock())
    monkeypatch.setattr('boto3.resource', my_resource)

    runner = CliRunner()

    with runner.isolated_filesystem():
        result = runner.invoke(cli, ['init', 'myapp.yaml', '--region=myregion', '-v', 'test=123',
                                     '-v', 'mint_bucket=mybucket'],
                               catch_exceptions=False, input='1\nsdf\nsdf\n8080\n/\n')
        assert os.path.exists('myapp.yaml')
        with open('myapp.yaml') as fd:
            generated_definition = yaml.safe_load(fd)

    assert 'Generating Senza definition file myapp.yaml.. OK' in result.output
    assert generated_definition['SenzaInfo']['StackName'] == 'sdf'
    assert (generated_definition['SenzaComponents'][1]['AppServer']['TaupageConfig']['application_version']
            == '{{Arguments.ImageVersion}}')


def test_init_opt5(monkeypatch):
    def my_resource(rtype, *args):
        if rtype == 'ec2':
            ec2 = MagicMock()
            ec2.security_groups.filter.side_effect = botocore.exceptions.ClientError(
                {'Error': {'Code': 'InvalidGroup.NotFound',
                           'Message': 'Group Not found'}},
                'foobar')
            return ec2
        return MagicMock()

    monkeypatch.setattr('boto3.client', lambda *args: MagicMock())
    monkeypatch.setattr('boto3.resource', my_resource)

    runner = CliRunner()

    with runner.isolated_filesystem():
        result = runner.invoke(cli, ['init', 'myapp.yaml', '--region=myregion', '-v', 'test=123',
                                     '-v', 'mint_bucket=mybucket'],
                               catch_exceptions=False, input='5\nsdf\nsdf\n8080\n/\n')
        assert os.path.exists('myapp.yaml')
        with open('myapp.yaml') as fd:
            generated_definition = yaml.safe_load(fd)

    assert 'Generating Senza definition file myapp.yaml.. OK' in result.output
    assert generated_definition['SenzaInfo']['StackName'] == 'sdf'
    assert (generated_definition['SenzaComponents'][1]['AppServer']['TaupageConfig']['application_version']
            == '{{Arguments.ImageVersion}}')


def test_instances(monkeypatch):
    def my_resource(rtype, *args):
        if rtype == 'ec2':
            ec2 = MagicMock()
            instance = MagicMock()
            instance.id = 'inst-123'
            instance.public_ip_address = '8.8.8.8'
            instance.private_ip_address = '10.0.0.1'
            instance.state = {'Name': 'Test-instance'}
            instance.tags = [{'Key': 'aws:cloudformation:stack-name', 'Value': 'test-1'},
                             {'Key': 'aws:cloudformation:logical-id', 'Value': 'local-id-123'},
                             {'Key': 'StackName', 'Value': 'test'},
                             {'Key': 'StackVersion', 'Value': '1'}]
            instance.launch_time = datetime.datetime.now()
            ec2.instances.filter.return_value = [instance]
            return ec2
        return MagicMock()

    def my_client(rtype, *args):
        if rtype == 'cloudformation':
            cf = MagicMock()
            cf.list_stacks.return_value = {'StackSummaries': [{'StackName': 'test-1'}]}
            return cf
        return MagicMock()

    monkeypatch.setattr('boto3.resource', my_resource)
    monkeypatch.setattr('boto3.client', my_client)

    runner = CliRunner()

    data = {'SenzaInfo': {'StackName': 'test'}}

    with runner.isolated_filesystem():
        with open('myapp.yaml', 'w') as fd:
            yaml.dump(data, fd)
        result = runner.invoke(cli, ['instances', 'myapp.yaml', '--region=myregion', '1'],
                               catch_exceptions=False)

    assert 'Launched\n' in result.output
    assert 'local-id-123' in result.output
    assert 'TEST_INSTANCE' in result.output
    assert 's ago \n' in result.output


def test_console(monkeypatch):
    def my_resource(rtype, *args):
        if rtype == 'ec2':
            ec2 = MagicMock()
            instance = MagicMock()
            instance.id = 'inst-123'
            instance.private_ip_address = '10.0.0.1'
            instance.tags = [{'Key': 'aws:cloudformation:stack-name', 'Value': 'test-1'}]
            instance.console_output.return_value = {'Output': '**MAGIC-CONSOLE-OUTPUT**'}
            ec2.instances.filter.return_value = [instance]
            return ec2
        return MagicMock()

    def my_client(rtype, *args):
        if rtype == 'cloudformation':
            cf = MagicMock()
            cf.list_stacks.return_value = {'StackSummaries': [{'StackName': 'test-1'}]}
            return cf
        return MagicMock()

    monkeypatch.setattr('boto3.resource', my_resource)
    monkeypatch.setattr('boto3.client', my_client)

    runner = CliRunner()

    data = {'SenzaInfo': {'StackName': 'test'}}

    with runner.isolated_filesystem():
        with open('myapp.yaml', 'w') as fd:
            yaml.dump(data, fd)
        result = runner.invoke(cli, ['console', 'myapp.yaml', '--region=myregion', '1'],
                               catch_exceptions=False)
        assert 'Showing last 25 lines of test-1/10.0.0.1..' in result.output
        assert '**MAGIC-CONSOLE-OUTPUT**' in result.output

        result = runner.invoke(cli, ['console', 'foobar', '--region=myregion'],
                               catch_exceptions=False)
        assert '' == result.output

        result = runner.invoke(cli, ['console', '172.31.1.2', '--region=myregion'],
                               catch_exceptions=False)
        assert 'Showing last 25 lines of test-1/10.0.0.1..' in result.output
        assert '**MAGIC-CONSOLE-OUTPUT**' in result.output

        result = runner.invoke(cli, ['console', 'i-123', '--region=myregion'],
                               catch_exceptions=False)
        assert 'Showing last 25 lines of test-1/10.0.0.1..' in result.output
        assert '**MAGIC-CONSOLE-OUTPUT**' in result.output


def test_status(monkeypatch):
    def my_resource(rtype, *args):
        if rtype == 'ec2':
            ec2 = MagicMock()
            instance = MagicMock()
            instance.id = 'inst-123'
            instance.public_ip_address = '8.8.8.8'
            instance.private_ip_address = '10.0.0.1'
            instance.state = {'Name': 'Test-instance'}
            instance.tags = [{'Key': 'aws:cloudformation:stack-name', 'Value': 'test-1'},
                             {'Key': 'aws:cloudformation:logical-id', 'Value': 'local-id-123'},
                             {'Key': 'StackName', 'Value': 'test'},
                             {'Key': 'StackVersion', 'Value': '1'}]
            instance.launch_time = datetime.datetime.utcnow()
            ec2.instances.filter.return_value = [instance]
            return ec2
        return MagicMock()

    def my_client(rtype, *args):
        if rtype == 'cloudformation':
            cf = MagicMock()
            cf.list_stacks.return_value = {'StackSummaries': [{'StackName': 'test-1'}]}
            return cf
        return MagicMock()

    monkeypatch.setattr('boto3.resource', my_resource)
    monkeypatch.setattr('boto3.client', my_client)

    runner = CliRunner()

    data = {'SenzaInfo': {'StackName': 'test'}}

    with runner.isolated_filesystem():
        with open('myapp.yaml', 'w') as fd:
            yaml.dump(data, fd)
        result = runner.invoke(cli, ['status', 'myapp.yaml', '--region=myregion', '1'],
                               catch_exceptions=False)

    assert 'Running' in result.output


def test_resources(monkeypatch):
    def my_resource(rtype, *args):
        return MagicMock()

    def my_client(rtype, *args):
        if rtype == 'cloudformation':
            cf = MagicMock()
            cf.list_stacks.return_value = {'StackSummaries': [{'StackName': 'test-1'}]}
            cf.describe_stack_resources.return_value = {
                'StackResources': [
                    {'LogicalResourceId': 'AppLoadBalancer',
                     'PhysicalResourceId': 'test-1',
                     'ResourceStatus': 'CREATE_COMPLETE',
                     'ResourceType': 'AWS::ElasticLoadBalancing::LoadBalancer',
                     'StackId': 'arn:aws:cloudformation:myregions:123456:stack/test-1/123456',
                     'StackName': 'test-1',
                     'Timestamp': datetime.datetime.utcnow()},
                    {'LogicalResourceId': 'AppServer',
                     'PhysicalResourceId': 'hello-world-v17-AppServer-2AUO7HTN5KB6',
                     'ResourceStatus': 'CREATE_COMPLETE',
                     'ResourceType': 'AWS::AutoScaling::AutoScalingGroup',
                     'StackId': 'arn:aws:cloudformation:myregions:123456:stack/test-1/123456',
                     'StackName': 'test-1',
                     'Timestamp': datetime.datetime.utcnow()},
                ]}
            return cf
        return MagicMock()

    monkeypatch.setattr('boto3.resource', my_resource)
    monkeypatch.setattr('boto3.client', my_client)

    runner = CliRunner()

    data = {'SenzaInfo': {'StackName': 'test'}}

    with runner.isolated_filesystem():
        with open('myapp.yaml', 'w') as fd:
            yaml.dump(data, fd)
        result = runner.invoke(cli, ['resources', 'myapp.yaml', '--region=myregion', '1'],
                               catch_exceptions=False)
    assert 'AppLoadBalancer' in result.output
    assert 'CREATE_COMPLETE' in result.output
    assert 'ElasticLoadBalancing::LoadBalancer' in result.output
    assert 'AutoScalingGroup' in result.output
    assert 'Resource Type' in result.output


def test_domains(monkeypatch):
    def my_resource(rtype, *args):
        if rtype == 'cloudformation':
            res = MagicMock()
            res.resource_type = 'AWS::Route53::RecordSet'
            res.physical_resource_id = 'test-1.example.org'
            res.logical_id = 'VersionDomain'
            res.last_updated_timestamp = datetime.datetime.now()
            res2 = MagicMock()
            res2.resource_type = 'AWS::Route53::RecordSet'
            res2.physical_resource_id = 'mydomain.example.org'
            res2.logical_id = 'MainDomain'
            res2.last_updated_timestamp = datetime.datetime.now()
            stack = MagicMock()
            stack.resource_summaries.all.return_value = [res, res2]
            cf = MagicMock()
            cf.Stack.return_value = stack
            return cf
        return MagicMock()

    def my_client(rtype, *args):
        if rtype == 'cloudformation':
            cf = MagicMock()
            cf.list_stacks.return_value = {'StackSummaries': [{'StackName': 'test-1'}]}
            return cf
        elif rtype == 'route53':
            route53 = MagicMock()
            route53.list_hosted_zones_by_name.return_value = {'HostedZones': [{'Name': 'example.org.',
                                                                               'Id': '/hostedzone/123'}]}
            route53.list_resource_record_sets.return_value = {
                'IsTruncated': False,
                'MaxItems': '100',
                'ResourceRecordSets': [
                    {'Name': 'example.org.',
                     'ResourceRecords': [{'Value': 'ns.awsdns.com.'},
                                         {'Value': 'ns.awsdns.org.'}],
                     'TTL': 172800,
                     'Type': 'NS'},
                    {'Name': 'test-1.example.org.',
                     'ResourceRecords': [{'Value': 'test-1-123.myregion.elb.amazonaws.com'}],
                     'TTL': 20,
                     'Type': 'CNAME'},
                    {'Name': 'mydomain.example.org.',
                     'ResourceRecords': [{'Value': 'test-1.example.org'}],
                     'SetIdentifier': 'test-1',
                     'TTL': 20,
                     'Type': 'CNAME',
                     'Weight': 20},
                ]}
            return route53
        return MagicMock()

    monkeypatch.setattr('boto3.resource', my_resource)
    monkeypatch.setattr('boto3.client', my_client)

    runner = CliRunner()

    data = {'SenzaInfo': {'StackName': 'test'}}

    with runner.isolated_filesystem():
        with open('myapp.yaml', 'w') as fd:
            yaml.dump(data, fd)
        result = runner.invoke(cli, ['domains', 'myapp.yaml', '--region=myregion', '1'],
                               catch_exceptions=False)
    assert 'mydomain.example.org' in result.output
    assert 'VersionDomain test-1.example.org          CNAME test-1-123.myregion.elb.amazonaws.com' in result.output
    assert 'MainDomain    mydomain.example.org 20     CNAME test-1.example.org' in result.output


def test_events(monkeypatch):
    def my_resource(rtype, *args):
        return MagicMock()

    def my_client(rtype, *args):
        if rtype == 'cloudformation':
            cf = MagicMock()
            cf.list_stacks.return_value = {'StackSummaries': [{'StackName': 'test-1'}]}
            cf.describe_stack_events.return_value = {'StackEvents': [
                {'EventId': 'af98cac9-eca9-4946-ae23-683acb223b52',
                 'LogicalResourceId': 'test-1',
                 'PhysicalResourceId': 'arn:aws:cloudformation:myregions:123456:stack/test-1/eb559d22-3c',
                 'ResourceStatus': 'CREATE_COMPLETE',
                 'ResourceType': 'AWS::CloudFormation::Stack',
                 'StackId': 'arn:aws:cloudformation:myregions:123456:stack/test-1/123456',
                 'StackName': 'test-1',
                 'Timestamp': datetime.datetime.utcnow()},
                {'EventId': 'AppServer-CREATE_COMPLETE-2015-03-14T09:26:53.000Z',
                 'LogicalResourceId': 'AppServer',
                 'PhysicalResourceId': 'test-1-AppServer-ABCDEFGHIJKL',
                 'ResourceProperties': '{"Tags":[{"PropagateAtLaunch":"true","Value":"test-1","Key":"Name"}]}',
                 'ResourceStatus': 'CREATE_COMPLETE',
                 'ResourceType': 'AWS::AutoScaling::AutoScalingGroup',
                 'StackId': 'arn:aws:cloudformation:myregions:123456:stack/test-1/123456',
                 'StackName': 'test-1',
                 'Timestamp': datetime.datetime.utcnow()},
            ]}

            return cf
        return MagicMock()

    monkeypatch.setattr('boto3.resource', my_resource)
    monkeypatch.setattr('boto3.client', my_client)

    runner = CliRunner()

    data = {'SenzaInfo': {'StackName': 'test'}}

    with runner.isolated_filesystem():
        with open('myapp.yaml', 'w') as fd:
            yaml.dump(data, fd)
        result = runner.invoke(cli, ['events', 'myapp.yaml', '--region=myregion', '1'],
                               catch_exceptions=False)

    assert ' CloudFormation::Stack' in result.output


def test_list(monkeypatch):
    def my_resource(rtype, *args):
        return MagicMock()

    def my_client(rtype, *args):
        if rtype == 'cloudformation':
            cf = MagicMock()
            cf.list_stacks.return_value = {'StackSummaries': [{'StackName': 'test-stack-1',
                                                               'CreationTime': datetime.datetime.utcnow()}]}
            return cf
        return MagicMock()

    monkeypatch.setattr('boto3.resource', my_resource)
    monkeypatch.setattr('boto3.client', my_client)

    runner = CliRunner()

    data = {'SenzaInfo': {'StackName': 'test-stack'}}

    with runner.isolated_filesystem():
        with open('myapp.yaml', 'w') as fd:
            yaml.dump(data, fd)
        result = runner.invoke(cli, ['list', 'myapp.yaml', '--region=myregion'],
                               catch_exceptions=False)

    assert 'test-stack 1' in result.output


def test_images(monkeypatch):
    def my_resource(rtype, *args):
        if rtype == 'ec2':
            image = MagicMock()
            image.id = 'ami-123'
            image.meta.data.copy.return_value = {'Name': 'BrandNewImage',
                                                 'ImageId': 'ami-123'}
            image.creation_date = datetime.datetime.utcnow().isoformat('T') + 'Z'

            old_image_still_used = MagicMock()
            old_image_still_used.id = 'ami-456'
            old_image_still_used.meta.data.copy.return_value = {'Name': 'OldImage',
                                                                'ImageId': 'ami-456'}
            old_image_still_used.creation_date = (datetime.datetime.utcnow() -
                                                  datetime.timedelta(days=30)).isoformat('T') + 'Z'

            instance = MagicMock()
            instance.id = 'i-777'
            instance.image_id = 'ami-456'
            instance.tags = [{'Key': 'aws:cloudformation:stack-name', 'Value': 'mystack'}]

            ec2 = MagicMock()
            ec2.images.filter.return_value = [image, old_image_still_used]
            ec2.instances.all.return_value = [instance]
            return ec2
        return MagicMock()

    def my_client(rtype, *args):
        return MagicMock()

    monkeypatch.setattr('boto3.resource', my_resource)
    monkeypatch.setattr('boto3.client', my_client)

    runner = CliRunner()

    with runner.isolated_filesystem():
        result = runner.invoke(cli, ['images', '--region=myregion'], catch_exceptions=False)

    assert 'ami-123' in result.output
    assert 'ami-456' in result.output
    assert 'mystack' in result.output


def test_delete(monkeypatch):

    cf = MagicMock()
    stack = {'StackName': 'test-1',
             'CreationTime': datetime.datetime.utcnow()}
    cf.list_stacks.return_value = {'StackSummaries': [stack]}

    def my_resource(rtype, *args):
        return MagicMock()

    def my_client(rtype, *args):
        if rtype == 'cloudformation':
            return cf
        return MagicMock()

    monkeypatch.setattr('boto3.resource', my_resource)
    monkeypatch.setattr('boto3.client', my_client)

    runner = CliRunner()

    data = {'SenzaInfo': {'StackName': 'test'}}

    with runner.isolated_filesystem():
        with open('myapp.yaml', 'w') as fd:
            yaml.dump(data, fd)
        result = runner.invoke(cli, ['delete', 'myapp.yaml', '--region=myregion', '1'],
                               catch_exceptions=False)
        assert 'OK' in result.output

        cf.list_stacks.return_value = {'StackSummaries': [stack, stack]}
        result = runner.invoke(cli, ['delete', 'myapp.yaml', '--region=myregion'],
                               catch_exceptions=False)
        assert 'Please use the "--force" flag if you really want to delete multiple stacks' in result.output

        result = runner.invoke(cli, ['delete', 'myapp.yaml', '--region=myregion', '--force'],
                               catch_exceptions=False)
        assert 'OK' in result.output


def test_create(monkeypatch):
    cf = MagicMock()

    def my_resource(rtype, *args):
        if rtype == 'sns':
            sns = MagicMock()
            topic = MagicMock(arn='arn:123:my-topic')
            sns.topics.all.return_value = [topic]
            return sns
        return MagicMock()

    def my_client(rtype, *args):
        if rtype == 'cloudformation':
            return cf
        return MagicMock()

    monkeypatch.setattr('boto3.client', my_client)
    monkeypatch.setattr('boto3.resource', my_resource)

    runner = CliRunner()

    data = {'SenzaComponents': [{'Config': {'Type': 'Senza::Configuration'}}],
            'SenzaInfo': {'OperatorTopicId': 'my-topic',
                          'Parameters': [{'MyParam': {'Type': 'String'}}, {'ExtraParam': {'Type': 'String'}}],
                          'StackName': 'test'}}

    with runner.isolated_filesystem():
        with open('myapp.yaml', 'w') as fd:
            yaml.dump(data, fd)

        result = runner.invoke(cli, ['create', 'myapp.yaml', '--dry-run', '--region=myregion', '1', 'my-param-value',
                                     'extra-param-value'],
                               catch_exceptions=False)
        assert 'DRY-RUN' in result.output

        result = runner.invoke(cli, ['create', 'myapp.yaml', '--region=myregion', '1', 'my-param-value',
                                     'extra-param-value'],
                               catch_exceptions=False)
        assert 'OK' in result.output

        cf.create_stack.side_effect = botocore.exceptions.ClientError({'Error': {'Code': 'AlreadyExistsException',
                                                                                 'Message': 'already exists expired'}},
                                                                      'foobar')
        result = runner.invoke(cli, ['create', 'myapp.yaml', '--region=myregion', '1', 'my-param-value',
                                     'extra-param-value'],
                               catch_exceptions=True)
        assert 'Stack test-1 already exists' in result.output

        result = runner.invoke(cli, ['create', 'myapp.yaml', '--region=myregion', 'abcde' * 25, 'my-param-value',
                                     'extra-param-value'],
                               catch_exceptions=True)
        assert 'cannot exceed 128 characters. Please choose another name/version.' in result.output

        result = runner.invoke(cli, ['create', 'myapp.yaml', '--dry-run', '--region=myregion', '2'],
                               catch_exceptions=True)
        assert 'Missing parameter' in result.output

        result = runner.invoke(cli, ['create', 'myapp.yaml', '--dry-run', '--region=myregion', '2', 'p1', 'p2', 'p3',
                                     'p4'],
                               catch_exceptions=True)
        assert 'Too many parameters given' in result.output

        result = runner.invoke(cli, ['create', 'myapp.yaml', '--dry-run', '--region=myregion', '2', 'my-param-value',
                                     'ExtraParam=extra-param-value'],
                               catch_exceptions=True)
        assert 'OK' in result.output

        # checks that equal signs are OK in the keyword param value
        result = runner.invoke(cli, ['create', 'myapp.yaml', '--dry-run', '--region=myregion', '2', 'my-param-value',
                                     'ExtraParam=extra=param=value'],
                               catch_exceptions=True)
        assert 'OK' in result.output

        result = runner.invoke(cli, ['create', 'myapp.yaml', '--dry-run', '--region=myregion', '2',
                                     'UnknownParam=value'],
                               catch_exceptions=True)
        assert 'Unrecognized keyword parameter' in result.output

        result = runner.invoke(cli, ['create', 'myapp.yaml', '--dry-run', '--region=myregion', '2', 'my-param-value',
                                     'MyParam=param-value-again'],
                               catch_exceptions=True)
        assert 'Parameter specified multiple times' in result.output

        result = runner.invoke(cli, ['create', 'myapp.yaml', '--dry-run', '--region=myregion', '2',
                                     'MyParam=my-param-value', 'MyParam=param-value-again'],
                               catch_exceptions=True)
        assert 'Parameter specified multiple times' in result.output

        result = runner.invoke(cli, ['create', 'myapp.yaml', '--dry-run', '--region=myregion', '2',
                                     'MyParam=my-param-value', 'positional'],
                               catch_exceptions=True)
        assert 'Positional parameters must not follow keywords' in result.output


def test_traffic(monkeypatch):
    route53 = MagicMock(name='r53conn')

    def my_resource(rtype, *args):
        return MagicMock()

    def my_client(rtype, *args):
        if rtype == 'route53':
            return route53
        return MagicMock()

    monkeypatch.setattr('boto3.client', my_client)
    monkeypatch.setattr('boto3.resource', my_resource)

    stacks = [
        StackVersion('myapp', 'v1', ['myapp.example.org'], ['some-lb']),
        StackVersion('myapp', 'v2', ['myapp.example.org'], ['another-elb']),
        StackVersion('myapp', 'v3', ['myapp.example.org'], ['elb-3']),
        StackVersion('myapp', 'v4', ['myapp.example.org'], ['elb-4']),
    ]
    monkeypatch.setattr('senza.traffic.get_stack_versions', MagicMock(return_value=stacks))

    # start creating mocking of the route53 record sets and Application Versions
    # this is a lot of dirty and nasty code. Please, somebody help this code.

    def record(dns_identifier, weight):
        return {'Name': 'myapp.example.org.',
                'Weight': str(weight),
                'SetIdentifier': dns_identifier,
                'Type': 'CNAME'}

    rr = MagicMock()
    records = collections.OrderedDict()

    for ver, percentage in [('v1', 60),
                            ('v2', 30),
                            ('v3', 10),
                            ('v4', 0)]:
        dns_identifier = 'myapp-{}'.format(ver)
        records[dns_identifier] = record(dns_identifier, percentage * PERCENT_RESOLUTION)

    rr.__iter__ = lambda x: iter(records.values())
    monkeypatch.setattr('senza.traffic.get_records', MagicMock(return_value=rr))
    monkeypatch.setattr('senza.traffic.get_zone', MagicMock(return_value={'Id': 'dummyid'}))

    def change_rr_set(HostedZoneId, ChangeBatch):
        for change in ChangeBatch['Changes']:
            action = change['Action']
            rrset = change['ResourceRecordSet']
            if action == 'UPSERT':
                records[rrset['SetIdentifier']] = rrset.copy()
            elif action == 'DELETE':
                records[rrset['SetIdentifier']]['Weight'] = 0

    route53.change_resource_record_sets = change_rr_set

    runner = CliRunner()

    common_opts = ['traffic', '--region=my-region', 'myapp']

    def run(opts):
        result = runner.invoke(cli, common_opts + opts, catch_exceptions=False)
        return result

    def weights():
        return [r['Weight'] for r in records.values()]

    with runner.isolated_filesystem():
        run(['v4', '100'])
        assert weights() == [0, 0, 0, 200]

        run(['v3', '10'])
        assert weights() == [0, 0, 20, 180]

        run(['v2', '0.5'])
        assert weights() == [0, 1, 20, 179]

        run(['v1', '1'])
        assert weights() == [2, 1, 19, 178]

        run(['v4', '95'])
        assert weights() == [1, 1, 13, 185]

        run(['v4', '100'])
        assert weights() == [0, 0, 0, 200]

        run(['v4', '10'])
        assert weights() == [0, 0, 0, 200]

        run(['v4', '0'])
        assert weights() == [0, 0, 0, 0]


def test_AccountArguments(monkeypatch):
    senza_aws = MagicMock()
    senza_aws.get_account_alias.return_value = 'test-cli'
    senza_aws.get_account_id.return_value = '123456'
    boto3 = MagicMock()
    boto3.list_hosted_zones.return_value = {'HostedZones': [{'Name': 'test.example.net'}]}
    monkeypatch.setattr('boto3.client', MagicMock(return_value=boto3))
    monkeypatch.setattr('senza.cli.get_account_alias', MagicMock(return_value='test-cli'))
    monkeypatch.setattr('senza.cli.get_account_id', MagicMock(return_value='98741256325'))

    test = AccountArguments('test-region')

    assert test.Region == 'test-region'
    assert test.AccountAlias == 'test-cli'
    assert test.AccountID == '98741256325'
    assert test.Domain == 'test.example.net'
    assert test.TeamID == 'cli'<|MERGE_RESOLUTION|>--- conflicted
+++ resolved
@@ -394,17 +394,11 @@
         result = runner.invoke(cli, ['print', 'myapp.yaml', '--region=myregion', '123', 'master-mind'],
                                catch_exceptions=False)
 
-<<<<<<< HEAD
     output = io.StringIO(result.output)
 
     assert 'Generating Cloud Formation template.. OK\n' == output.readline()
 
     awsjson = json.load(output)
-=======
-    stdout, cfjson = result.output.split('\n', 1)
-    assert 'Generating Cloud Formation template.. OK' == stdout
-    awsjson = json.loads(cfjson)
->>>>>>> 4e3496b4
 
     expected_user_data = "#taupage-ami-config\napplication_id: test\napplication_version: '123'\n" \
                          "environment:\n  ENV1: v1\n  ENV2: v2\nmint_bucket: zalando-mint-bucket\n" \
@@ -433,10 +427,7 @@
                                                'IamRoles': ['app-{{Arguments.ApplicationId}}'],
                                                'TaupageConfig': {'runtime': 'Docker',
                                                                  'source': 'foo/bar',
-<<<<<<< HEAD
                                                                  'ports': {80: 80},
-=======
->>>>>>> 4e3496b4
                                                                  'mint_bucket': {'Fn::Join':
                                                                                  ['-',
                                                                                   [{'Ref': 'bucket1'},
@@ -457,28 +448,18 @@
         result = runner.invoke(cli, ['print', 'myapp.yaml', '--region=myregion', '123', 'master-mind'],
                                catch_exceptions=False)
 
-<<<<<<< HEAD
     output = io.StringIO(result.output)
 
     assert 'Generating Cloud Formation template.. OK\n' == output.readline()
 
     awsjson = json.load(output)
-=======
-    stdout, cfjson = result.output.split('\n', 1)
-    assert 'Generating Cloud Formation template.. OK' == stdout
-    awsjson = json.loads(cfjson)
->>>>>>> 4e3496b4
 
     expected_user_data = {"Fn::Join": ["", [
         "#taupage-ami-config\napplication_id: test\napplication_version: '123'\nenvironment:\n  ENV1: ",
         {"Ref": "resource1"},
         "\n  ENV2: v2\nmint_bucket: ",
         {"Fn::Join": ["-", [{"Ref": "bucket1"}, "master-mind"]]},
-<<<<<<< HEAD
         "\nnotify_cfn:\n  resource: AppServer\n  stack: test-123\nports:\n  80: 80\nruntime: Docker\nsource: foo/bar\n"]]}
-=======
-        "\nnotify_cfn:\n  resource: AppServer\n  stack: test-123\nruntime: Docker\nsource: foo/bar\n"]]}
->>>>>>> 4e3496b4
 
     assert expected_user_data == awsjson["Resources"]["AppServerConfig"]["Properties"]["UserData"]["Fn::Base64"]
 
