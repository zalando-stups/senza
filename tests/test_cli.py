--- conflicted
+++ resolved
@@ -10,14 +10,10 @@
 import yaml
 from click.testing import CliRunner
 from senza.cli import (AccountArguments, KeyValParamType, StackReference,
-                       all_with_version, failure_event,
-                       get_console_line_style, get_stack_refs, is_ip_address)
-<<<<<<< HEAD
-from senza.manaus.exceptions import StackNotFound, StackNotUpdated, ELBNotFound
-=======
+                       all_with_version, failure_event, get_console_line_style,
+                       get_stack_refs, is_ip_address)
 from senza.exceptions import InvalidDefinition
 from senza.manaus.exceptions import ELBNotFound, StackNotFound, StackNotUpdated
->>>>>>> 936b62cd
 from senza.manaus.route53 import RecordType, Route53Record
 from senza.subcommands.root import cli
 from senza.traffic import PERCENT_RESOLUTION, StackVersion
@@ -1026,10 +1022,6 @@
 
 def test_delete_with_traffic(monkeypatch, boto_resource, boto_client):  # noqa: F811
 
-    stack = {'StackName': 'test-1',
-             'StackId': 'test-1',
-             'CreationTime': datetime.datetime.utcnow()}
-
     runner = CliRunner()
 
     data = {'SenzaInfo': {'StackName': 'test'}}
@@ -1647,6 +1639,7 @@
         get_stack_refs(['test.yaml'])
 
     assert "while scanning a quoted scalar" in str(exc_info3.value)
+
 
 def test_all_with_version():
     assert not all_with_version([StackReference(name='foobar-stack',
