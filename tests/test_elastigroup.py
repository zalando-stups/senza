import click
import pytest
import responses
from mock import MagicMock

from senza.definitions import AccountArguments
from senza.spotinst import MissingSpotinstAccount
from senza.spotinst.components.elastigroup import (component_elastigroup, ELASTIGROUP_DEFAULT_PRODUCT,
    ELASTIGROUP_DEFAULT_STRATEGY, resolve_account_id, SPOTINST_API_URL, extract_block_mappings,
    extract_auto_scaling_rules, ensure_instance_monitoring, ensure_default_strategy, extract_autoscaling_capacity,
    ensure_default_product, fill_standard_tags, extract_subnets, extract_load_balancer_name, extract_public_ips,
    extract_image_id, extract_security_group_ids, extract_instance_types, extract_instance_profile)


def test_component_elastigroup_defaults(monkeypatch):
    configuration = {
        "Name": "eg1",
        "SecurityGroups": "sg1",
        "InstanceType": "big",
        "SpotAlternatives": [
            "smaller",
            "small",
            "small-ish"
        ]
    }
    args = MagicMock()
    args.region = "reg1"
    info = {'StackName': 'foobar', 'StackVersion': '0.1', 'SpotinstAccessToken': 'token1'}
    subnets = ["sn1", "sn2", "sn3"]
    server_subnets = {"reg1": {"Subnets": subnets}}
    senza = {"Info": info}
    mappings = {"Senza": senza, "ServerSubnets": server_subnets}
    definition = {"Resources": {}, "Mappings": mappings}
    mock_sg = MagicMock()
    mock_sg.return_value = "sg1"
    monkeypatch.setattr('senza.aws.resolve_security_group', mock_sg)

<<<<<<< HEAD
    resolve_account_id = MagicMock()
    resolve_account_id.return_value = 'act-12345abcdef'
    monkeypatch.setattr('senza.spotinst.components.elastigroup.resolve_account_id', resolve_account_id)
=======
    mock_resolve_account_id = MagicMock()
    mock_resolve_account_id.return_value = 'act-12345abcdef'
    monkeypatch.setattr('spotinst.components.elastigroup.resolve_account_id', mock_resolve_account_id)
>>>>>>> 953584dc

    mock_account_info = MagicMock()
    mock_account_info.Region = "reg1"
    mock_account_info.AccountID = "12345"

    result = component_elastigroup(definition, configuration, args, info, False, mock_account_info)

    properties = result["Resources"]["eg1Config"]["Properties"]
    assert properties["accountId"] == 'act-12345abcdef'
    assert properties["group"]["capacity"] == {"target": 1, "minimum": 1, "maximum": 1}
    instance_types = properties["group"]["compute"]["instanceTypes"]
    assert instance_types["ondemand"] == "big"
    assert instance_types["spot"] >= ["smaller", "small", "small-ish"]
    launch_specification = properties["group"]["compute"]["launchSpecification"]
    assert launch_specification["monitoring"]
    assert launch_specification["securityGroupIds"] == ["sg1"]
    tags = launch_specification["tags"]
    assert {'tagKey': 'Name', 'tagValue': 'foobar-0.1'} in tags
    assert {'tagKey': 'StackName', 'tagValue': 'foobar'} in tags
    assert {'tagKey': 'StackVersion', 'tagValue': '0.1'} in tags
    assert properties["group"]["compute"]["product"] == ELASTIGROUP_DEFAULT_PRODUCT
    assert properties["group"]["compute"]["subnetIds"] == subnets
    assert properties["group"]["region"] == "reg1"
    assert properties["group"]["strategy"] == ELASTIGROUP_DEFAULT_STRATEGY

    assert "scaling" in properties["group"]
    assert "scheduling" in properties["group"]
    assert "thirdPartiesIntegration" in properties["group"]


def test_missing_access_token():
    with pytest.raises(click.UsageError):
        component_elastigroup({}, {}, MagicMock(), MagicMock(), False, MagicMock())


def test_spotinst_account_resolution():
    with responses.RequestsMock() as rsps:
        rsps.add(rsps.GET, '{}/setup/account?awsAccountId=12345'.format(SPOTINST_API_URL), status=200,
                 json={"response": {
                     "items": [
                         {"accountId": "act-1234abcd", "name": "expected-match"},
                         {"accountId": "act-xyz", "name": "second-match"}
                     ],
                 }})

        account_id = resolve_account_id("fake-token", "12345")
        assert account_id == "act-1234abcd"


def test_spotinst_account_resolution_failure():
    with responses.RequestsMock() as rsps:
        rsps.add(rsps.GET, '{}/setup/account?awsAccountId=12345'.format(SPOTINST_API_URL), status=200,
                 json={"response": {
                     "items": [],
                 }})

        with pytest.raises(MissingSpotinstAccount):
            resolve_account_id("fake-token", "12345")


def test_block_mappings():
    test_cases = [
        {  # leave elastigroup settings untouched
            "input": {},
            "given_config": {},
            "expected_config": {}
        },
        {  # leave elastigroup blockDeviceMappings untouched
            "input": {},
            "given_config": {"compute": {"launchSpecification": {"blockDeviceMappings": {"foo": "bar"}}}},
            "expected_config": {"compute": {"launchSpecification": {"blockDeviceMappings": {"foo": "bar"}}}},
        },
        {  # Keep Spotinst defs when there are Senza defs
            "input": {"BlockDeviceMappings": [{"DeviceName": "/dev/sda1"}]},
            "given_config": {"compute": {"launchSpecification": {"blockDeviceMappings": {"foo": "bar"}}}},
            "expected_config": {"compute": {"launchSpecification": {"blockDeviceMappings": {"foo": "bar"}}}},
        },
        {  # convert Senza defs to Spotinst
            "input": {"BlockDeviceMappings": [{"DeviceName": "/dev/sda1", "Ebs": {"VolumeSize": 42}}]},
            "given_config": {},
            "expected_config": {"compute": {"launchSpecification": {"blockDeviceMappings": [{
                "deviceName": "/dev/sda1",
                "ebs": {
                    "deleteOnTermination": True,
                    "volumeType": "gp2",
                    "volumeSize": 42
                }
            }]}}},
        },
    ]

    for test_case in test_cases:
        got = test_case["given_config"]
        extract_block_mappings(test_case["input"], got)
        assert test_case["expected_config"] == got


def test_auto_scaling_rules():
    test_cases = [
        {  # leave elastigroup settings untouched
            "input": {},
            "given_config": {},
            "expected_config": {"scaling": {}}
        },
        {  # leave elastigroup scaling section untouched
            "input": {},
            "given_config": {"compute": {}, "scaling": {"down": {}, "up": {}}},
            "expected_config": {"compute": {}, "scaling": {"down": {}, "up": {}}},
        },
        {  # Keep Spotinst defs when there are Senza defs
            "input": {"AutoScaling": {"ScaleUpThreshold": 42, "ScalingAdjustment": 9, "Cooldown": 42}},
            "given_config": {"compute": {}, "scaling": {}},
            "expected_config": {"compute": {}, "scaling": {}},
        },
        {  # convert Senza defs with scale up only
            "input": {
                "AutoScaling": {
                    "ScaleUpThreshold": 42,
                    "ScalingAdjustment": 9,
                    "Cooldown": 42
                }
            },
            "given_config": {},
            "expected_config": {"scaling": {
                "up": [{
                    "policyName": "Scale if CPU >= 42 percent for 10.0 minutes (average)",
                    "metricName": "CPUUtilization",
                    "statistic": "average",
                    "unit": "percent",
                    "threshold": 42,
                    "namespace": "AWS/EC2",
                    "dimensions": [{"name": "InstanceId"}],
                    "period": 300,
                    "evaluationPeriods": 2,
                    "cooldown": 42,
                    "action": {"type": "adjustment", "adjustment": 9},
                    "operator": "gte"
                }]
            }},
        },
        {  # convert Senza defs with scale down network
            "input": {
                "AutoScaling": {
                    "ScaleDownThreshold": "42 GB",
                    "Period": 60,
                    "EvaluationPeriods": 1,
                    "ScalingAdjustment": 9,
                    "MetricType": "NetworkIn"
                }
            },
            "given_config": {},
            "expected_config": {"scaling": {
                "down": [{
                    "policyName": "Scale if NetworkIn < 42 Gigabytes for 1.0 minutes (average)",
                    "metricName": "NetworkIn",
                    "statistic": "average",
                    "unit": "Gigabytes",
                    "threshold": "42",
                    "namespace": "AWS/EC2",
                    "dimensions": [{"name": "InstanceId"}],
                    "period": 60,
                    "evaluationPeriods": 1,
                    "cooldown": 60,
                    "action": {"type": "adjustment", "adjustment": 9},
                    "operator": "lt"
                }]
            }},
        },
    ]

    for test_case in test_cases:
        got = test_case["given_config"]
        extract_auto_scaling_rules(test_case["input"], got)
        assert test_case["expected_config"] == got


def test_detailed_monitoring():
    test_cases = [
        {  # set default monitoring option
            "given_config": {},
            "expected_config": {"compute": {"launchSpecification": {"monitoring": True}}}
        },
        {  # leave monitoring untouched
            "given_config": {"compute": {"launchSpecification": {"monitoring": "fake"}}},
            "expected_config": {"compute": {"launchSpecification": {"monitoring": "fake"}}}
        },
    ]
    for test_case in test_cases:
        got = test_case["given_config"]
        ensure_instance_monitoring(got)
        assert test_case["expected_config"] == got


def test_prediction_strategy():
    test_cases = [
        {  # default prediction strategy
            "given_config": {},
            "expected_config": {"strategy": ELASTIGROUP_DEFAULT_STRATEGY}
        },
        {  # leave strategy untouched
            "given_config": {"strategy": "fake"},
            "expected_config": {"strategy": "fake"}
        },
    ]
    for test_case in test_cases:
        got = test_case["given_config"]
        ensure_default_strategy(got)
        assert test_case["expected_config"] == got


def test_autoscaling_capacity():
    test_cases = [
        {  # default prediction strategy
            "input": {},
            "given_config": {},
            "expected_config": {"capacity": {"target": 1, "minimum": 1, "maximum": 1}}
        },
        {  # leave strategy untouched
            "input": {"AutoScaling": {"DesiredCapacity": 42}},
            "given_config": {"capacity": "fake"},
            "expected_config": {"capacity": "fake"}
        },
        {  # convert senza capacity
            "input": {"AutoScaling": {"DesiredCapacity": 42, "Maximum": 69}},
            "given_config": {},
            "expected_config": {"capacity": {"target": 42, "minimum": 1, "maximum": 69}}
        },
        {  # convert senza capacity and adjust desired to min
            "input": {"AutoScaling": {"DesiredCapacity": 1, "Minimum": 2, "Maximum": 42}},
            "given_config": {},
            "expected_config": {"capacity": {"target": 2, "minimum": 2, "maximum": 42}}
        },
        {  # convert senza capacity and adjust desired to max
            "input": {"AutoScaling": {"DesiredCapacity": 69, "Minimum": 2, "Maximum": 42}},
            "given_config": {},
            "expected_config": {"capacity": {"target": 42, "minimum": 2, "maximum": 42}}
        },
    ]
    for test_case in test_cases:
        got = test_case["given_config"]
        extract_autoscaling_capacity(test_case["input"], got)
        assert test_case["expected_config"] == got


def test_product():
    test_cases = [
        {  # default product
            "given_config": {},
            "expected_config": {"compute": {"product": ELASTIGROUP_DEFAULT_PRODUCT}},
        },
        {  # leave product untouched
            "given_config": {"compute": {"product": "fake"}},
            "expected_config": {"compute": {"product": "fake"}},
        },
    ]
    for test_case in test_cases:
        got = test_case["given_config"]
        ensure_default_product(got)
        assert test_case["expected_config"] == got


def test_standard_tags():
    test_cases = [
        {  # default tags
            "definition": {"Mappings": {"Senza": {"Info": {"StackName": "foo", "StackVersion": "bar"}}}},
            "given_config": {},
            "expected_config": {
                "compute": {
                    "launchSpecification": {
                        "tags": [
                            {"tagKey": "Name", "tagValue": "foo-bar"},
                            {"tagKey": "StackName", "tagValue": "foo"},
                            {"tagKey": "StackVersion", "tagValue": "bar"},
                        ]},
                },
                "name": "foo-bar",
            },
        },
        {  # leave tags untouched
            "definition": {"Mappings": {"Senza": {"Info": {"StackName": "foo", "StackVersion": "bar"}}}},
            "given_config": {"compute": {"launchSpecification": {"tags": "fake"}}},
            "expected_config": {
                "compute": {
                    "launchSpecification": {
                        "tags": "fake"},
                },
                "name": "foo-bar",
            },
        },
        {  # leave name untouched
            "definition": {"Mappings": {"Senza": {"Info": {"StackName": "foo", "StackVersion": "bar"}}}},
            "given_config": {"name": "must-stay-untouched"},
            "expected_config": {
                "compute": {
                    "launchSpecification": {
                        "tags": [
                            {"tagKey": "Name", "tagValue": "foo-bar"},
                            {"tagKey": "StackName", "tagValue": "foo"},
                            {"tagKey": "StackVersion", "tagValue": "bar"},
                        ],
                    },
                },
                "name": "must-stay-untouched",
            },
        },
    ]
    for test_case in test_cases:
        got = test_case["given_config"]
        fill_standard_tags(test_case["definition"], got)
        assert test_case["expected_config"] == got


def test_extract_subnets():
    test_cases = [
        {  # use auto discovered subnets from auto-discovered region
            "definition": {"Mappings": {"ServerSubnets": {"reg1": {"Subnets": ["sn1", "sn2"]}}}},
            "given_config": {},
            "expected_config": {"compute": {"subnetIds": ["sn1", "sn2"]}, "region": "reg1"},
        },
        {  # use auto discovered subnets from specified region
            "definition": {"Mappings": {"ServerSubnets": {
                "reg1": {"Subnets": ["sn1", "sn2"]},
                "reg2": {"Subnets": ["n1", "n2"]}
            }}},
            "given_config": {"region": "reg2"},
            "expected_config": {"compute": {"subnetIds": ["n1", "n2"]}, "region": "reg2"},
        },
        {  # leave subnetIds untouched
            "definition": {"Mappings": {"ServerSubnets": {"reg1": {"Subnets": ["sn1", "sn2"]}}}},
            "given_config": {"compute": {"subnetIds": ["subnet01"]}},
            "expected_config": {"compute": {"subnetIds": ["subnet01"]}, "region": "reg1"},
        },
    ]
    account_info = MagicMock()
    account_info.Region = "reg1"
    for test_case in test_cases:
        got = test_case["given_config"]
        extract_subnets(test_case["definition"], got, account_info)
        assert test_case["expected_config"] == got


def test_load_balancers():
    test_cases = [
        {  # no load balancers, default healthcheck
            "input": {},
            "given_config": {},
            "expected_config": {"compute": {"launchSpecification": {"healthCheckType": "EC2",
                                                                    "healthCheckGracePeriod": 300}}},
        },
        {  # no load balancers, Taupage's healthcheck type, default grace period
            "input": {"HealthCheckType": "FAKE"},
            "given_config": {},
            "expected_config": {"compute": {"launchSpecification": {"healthCheckType": "FAKE",
                                                                    "healthCheckGracePeriod": 300}}},
        },
        {  # no load balancers, Taupage's healthcheck type and grace period
            "input": {"HealthCheckType": "FAKE", "HealthCheckGracePeriod": 42},
            "given_config": {},
            "expected_config": {"compute": {"launchSpecification": {"healthCheckType": "FAKE",
                                                                    "healthCheckGracePeriod": 42}}},
        },
        {  # no load balancers, Elastigroup's healthcheck type and default grace period
            "input": {},
            "given_config": {"compute": {"launchSpecification": {"healthCheckType": "EG-FAKE"}}},
            "expected_config": {"compute": {"launchSpecification": {"healthCheckType": "EG-FAKE",
                                                                    "healthCheckGracePeriod": 300}}},
        },
        {  # no load balancers, Elastigroup's healthcheck type and grace period
            "input": {},
            "given_config": {"compute": {"launchSpecification": {"healthCheckType": "EG-FAKE",
                                                                 "healthCheckGracePeriod": 42}}},
            "expected_config": {"compute": {"launchSpecification": {"healthCheckType": "EG-FAKE",
                                                                    "healthCheckGracePeriod": 42}}},
        },
        {  # 1 classic load balancer from Taupage, healthcheck type set to ELB (default grace period)
            "input": {"ElasticLoadBalancer": "foo"},
            "given_config": {},
            "expected_config": {"compute": {"launchSpecification": {
                "loadBalancersConfig": {
                    "loadBalancers": [
                        {"name": {"Ref": "foo"}, "type": "CLASSIC"},
                    ],
                },
                "healthCheckType": "ELB",
                "healthCheckGracePeriod": 300,
            }}},
        },
        {  # multiple classic load balancers from Taupage, healthcheck type set to ELB (default grace period)
            "input": {"ElasticLoadBalancer": ["foo", "bar"]},
            "given_config": {},
            "expected_config": {"compute": {"launchSpecification": {
                "loadBalancersConfig": {
                    "loadBalancers": [
                        {"name": {"Ref": "foo"}, "type": "CLASSIC"},
                        {"name": {"Ref": "bar"}, "type": "CLASSIC"},
                    ],
                },
                "healthCheckType": "ELB",
                "healthCheckGracePeriod": 300,
            }}},
        },
        {  # 1 application load balancer from Taupage, healthcheck type set to TARGET_GROUP (default grace period)
            "input": {"ElasticLoadBalancerV2": "bar"},
            "given_config": {},
            "expected_config": {"compute": {"launchSpecification": {
                "loadBalancersConfig": {
                    "loadBalancers": [
                        {"arn": {"Ref": "barTargetGroup"}, "type": "TARGET_GROUP"},
                    ],
                },
                "healthCheckType": "TARGET_GROUP",
                "healthCheckGracePeriod": 300,
            }}},
        },
        {  # multiple application load balancers from Taupage, healthcheck type set to TARGET_GROUP
            # (default grace period)
            "input": {"ElasticLoadBalancerV2": ["foo", "bar"]},
            "given_config": {},
            "expected_config": {"compute": {"launchSpecification": {
                "loadBalancersConfig": {
                    "loadBalancers": [
                        {"arn": {"Ref": "fooTargetGroup"}, "type": "TARGET_GROUP"},
                        {"arn": {"Ref": "barTargetGroup"}, "type": "TARGET_GROUP"},
                    ],
                },
                "healthCheckType": "TARGET_GROUP",
                "healthCheckGracePeriod": 300,
            }}},
        },
        {  # mixed load balancers from Taupage, healthcheck type set to TARGET_GROUP and custom Taupage grace period
            "input": {
                "ElasticLoadBalancer": "foo",
                "ElasticLoadBalancerV2": "bar",
                "HealthCheckGracePeriod": 42
            },
            "given_config": {},
            "expected_config": {"compute": {"launchSpecification": {
                "loadBalancersConfig": {
                    "loadBalancers": [
                        {"name": {"Ref": "foo"}, "type": "CLASSIC"},
                        {"arn": {"Ref": "barTargetGroup"}, "type": "TARGET_GROUP"},
                    ],
                },
                "healthCheckType": "TARGET_GROUP",
                "healthCheckGracePeriod": 42,
            }}},
        },
        {  # 1 load balancer from Taupage, healthcheck type and grace period set in Taupage
            "input": {
                "ElasticLoadBalancer": "foo",
                "HealthCheckType": "FAKE",
                "HealthCheckGracePeriod": 42
            },
            "given_config": {},
            "expected_config": {"compute": {"launchSpecification": {
                "loadBalancersConfig": {
                    "loadBalancers": [
                        {"name": {"Ref": "foo"}, "type": "CLASSIC"},
                    ],
                },
                "healthCheckType": "FAKE",
                "healthCheckGracePeriod": 42,
            }}},
        },
    ]
    for test_case in test_cases:
        got = test_case["given_config"]
        extract_load_balancer_name(test_case["input"], got)
        assert test_case["expected_config"] == got


def test_public_ips():
    test_cases = [
        {  # default behavior - no public IPs, leave untouched
            "input": {},
            "given_config": {},
            "expected_config": {"compute": {"launchSpecification": {}}},
        },
        {  # set networkInterfaces when public IP requested in Taupage
            "input": {"AssociatePublicIpAddress": True},
            "given_config": {},
            "expected_config": {"compute": {"launchSpecification": {"networkInterfaces": [{
                "deleteOnTermination": True,
                "deviceIndex": 0,
                "associatePublicIpAddress": True,
            }]}}},
        },
        {  # leave networkInterfaces untouched
            "input": {"AssociatePublicIpAddress": True},
            "given_config": {"compute": {"launchSpecification": {"networkInterfaces": "fake"}}},
            "expected_config": {"compute": {"launchSpecification": {"networkInterfaces": "fake"}}},
        },
    ]
    for test_case in test_cases:
        got = test_case["given_config"]
        extract_public_ips(test_case["input"], got)
        assert test_case["expected_config"] == got


def test_extract_image_id():
    test_cases = [
        {  # default behavior - set latest taupage image
            "given_config": {},
            "expected_config": {"compute": {"launchSpecification": {
                "imageId": {"Fn::FindInMap": ["Images", {"Ref": "AWS::Region"}, "LatestTaupageImage"]}
            }}},
        },
        {  # leave imageId untouched
            "given_config": {"compute": {"launchSpecification": {"imageId": "fake-id"}}},
            "expected_config": {"compute": {"launchSpecification": {"imageId": "fake-id"}}},
        },
    ]
    for test_case in test_cases:
        got = test_case["given_config"]
        extract_image_id(got)
        assert test_case["expected_config"] == got


def test_extract_security_group_ids(monkeypatch):
    test_cases = [
        {  # default behavior - no particular security groups
            "input": {},
            "given_config": {},
            "expected_sgs": None,
        },
        {  # extract single security group
            "input": {"SecurityGroups": "foo"},
            "given_config": {},
            "expected_sgs": ["foo"],
        },
        {  # extract multiple security groups
            "input": {"SecurityGroups": ["foo", "bar"]},
            "given_config": {},
            "expected_sgs": ["foo", "bar"],
        },
        {  # leave securityGroupsIds untouched
            "input": {"SecurityGroups": ["foo", "bar"]},
            "given_config": {"compute": {"launchSpecification": {"securityGroupIds": "fake-sg"}}},
            "expected_sgs": "fake-sg",
        },
    ]
    with monkeypatch.context() as m:
        for test_case in test_cases:
            mock_args = MagicMock()
            mock_args.region = "reg1"
            mock_sg = MagicMock()
            mock_sg.return_value = test_case["input"].get("SecurityGroups", None)

            def mock_resolve_security_group(sg, region):
                return sg

            m.setattr('senza.aws.resolve_security_group', mock_resolve_security_group)

            got = test_case["given_config"]
            extract_security_group_ids(test_case["input"], got, mock_args)
            assert test_case["expected_sgs"] == got["compute"]["launchSpecification"].get("securityGroupIds")


def test_missing_instance_type():
    with pytest.raises(click.UsageError):
        extract_instance_types({}, {})
    with pytest.raises(click.UsageError):
        extract_instance_types({"SpotAlternatives": ["foo", "bar", "baz"]}, {})


def test_extract_instance_types():
    test_cases = [
        {  # minimum accepted behavior, on demand instance type from typical Senza
            "input": {"InstanceType": "foo"},
            "given_config": {},
            "expected_config": {"compute": {"instanceTypes": {"ondemand": "foo", "spot": ["foo"]}}},
        },
        {  # both on demand instance type from typical Senza and spot alternatives specified
            "input": {"InstanceType": "foo", "SpotAlternatives": ["bar", "baz"]},
            "given_config": {},
            "expected_config": {"compute": {"instanceTypes": {"ondemand": "foo", "spot": ["bar", "baz"]}}},
        },
    ]
    for test_case in test_cases:
        got = test_case["given_config"]
        extract_instance_types(test_case["input"], got)
        assert test_case["expected_config"] == got


def test_extract_instance_profile(monkeypatch):
    test_cases = [
        {  # no roles specified
            "input": {},
            "given_config": {},
            "expected_config": {"compute": {"launchSpecification": {}}},
        },
        {  # leave Elastigroup iamRoles untouched
            "input": {"IamRoles": "foo", "IamInstanceProfile": "bar"},
            "given_config": {"compute": {"launchSpecification": {"iamRole": "fake-role"}}},
            "expected_config": {"compute": {"launchSpecification": {"iamRole": "fake-role"}}},
        },
        {  # convert Senza IAMRoles to iamRole
            "input": {"IamRoles": "foo"},
            "given_config": {},
            "expected_config": {"compute": {
                "launchSpecification": {"iamRole": {"name": {"Ref": "foo"}}}}},
        },
        {  # convert Senza IamInstanceProfile name to iamRole
            "input": {"IamInstanceProfile": "foo"},
            "given_config": {},
            "expected_config": {"compute": {
                "launchSpecification": {"iamRole": {"name": "foo"}}}},
        },
        {  # convert Senza IamInstanceProfile ARN to iamRole
            "input": {"IamInstanceProfile": "arn:aws:iam::12345667:instance-profile/foo"},
            "given_config": {},
            "expected_config": {"compute": {
                "launchSpecification": {"iamRole": {"arn": "arn:aws:iam::12345667:instance-profile/foo"}}}},
        },
    ]
    with monkeypatch.context() as m:
        for test_case in test_cases:
            mock_handle_iam_roles = MagicMock()
            mock_handle_iam_roles.return_value = test_case["input"].get("IamRoles")
            m.setattr("senza.components.auto_scaling_group.handle_iam_roles", mock_handle_iam_roles)
            got = test_case["given_config"]
            extract_instance_profile(MagicMock(), MagicMock(), test_case["input"], got)
            assert test_case["expected_config"] == got<|MERGE_RESOLUTION|>--- conflicted
+++ resolved
@@ -35,15 +35,9 @@
     mock_sg.return_value = "sg1"
     monkeypatch.setattr('senza.aws.resolve_security_group', mock_sg)
 
-<<<<<<< HEAD
-    resolve_account_id = MagicMock()
-    resolve_account_id.return_value = 'act-12345abcdef'
-    monkeypatch.setattr('senza.spotinst.components.elastigroup.resolve_account_id', resolve_account_id)
-=======
     mock_resolve_account_id = MagicMock()
     mock_resolve_account_id.return_value = 'act-12345abcdef'
     monkeypatch.setattr('spotinst.components.elastigroup.resolve_account_id', mock_resolve_account_id)
->>>>>>> 953584dc
 
     mock_account_info = MagicMock()
     mock_account_info.Region = "reg1"
